--- conflicted
+++ resolved
@@ -391,7 +391,7 @@
     except Exception as e:
         return jsonify({'error': str(e)}), 500
 
-<<<<<<< HEAD
+# Export and reporting endpoints
 @api_bp.route('/api/export/pdf')
 def export_pdf():
     """Generate and download PDF report"""
@@ -519,8 +519,8 @@
         return jsonify(data)
     except Exception as e:
         return jsonify({'error': str(e)}), 500
-=======
-
+
+# Session profiles endpoints
 @api_bp.route('/api/session_profiles', methods=['GET'])
 def get_session_profiles():
     """Get all session profiles"""
@@ -583,7 +583,6 @@
     except Exception as e:
         return jsonify({'error': str(e)}), 500
 
-
 @api_bp.route('/api/session_profiles/<int:profile_id>', methods=['PUT'])
 def update_session_profile(profile_id):
     """Update a session profile"""
@@ -629,6 +628,7 @@
     except Exception as e:
         return jsonify({'error': str(e)}), 500
 
+# Student management endpoints  
 @api_bp.route('/api/students/<student_id>', methods=['GET'])
 def get_student(student_id):
     """Get a single student with detailed information"""
@@ -959,5 +959,4 @@
         
     except Exception as e:
         print(f"Error updating attendance for student {student_id}: {e}")
-        return jsonify({'error': str(e)}), 500
->>>>>>> 7cdb514d
+        return jsonify({'error': str(e)}), 500